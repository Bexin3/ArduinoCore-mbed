#include "WiFiServer.h"
#include "WiFiClient.h"

extern WiFiClass WiFi;

#ifndef WIFI_TCP_BUFFER_SIZE
#define WIFI_TCP_BUFFER_SIZE        1508
#endif

arduino::WiFiServer::WiFiServer(uint16_t port) {
	_port = port;
}

uint8_t arduino::WiFiServer::status() {
	return 0;
}

void arduino::WiFiServer::begin() {
	if (sock == NULL) {
		sock = new TCPSocket();
		((TCPSocket*)sock)->open(WiFi.getNetwork());
	}
	sock->bind(_port);
	sock->listen(5);
}

size_t arduino::WiFiServer::write(uint8_t c) {
	sock->send(&c, 1);
}

size_t arduino::WiFiServer::write(const uint8_t *buf, size_t size) {
	sock->send(buf, size);
}

arduino::WiFiClient arduino::WiFiServer::available(uint8_t* status) {
<<<<<<< HEAD
	WiFiClient ret;
	nsapi_error_t error;
	TCPSocket* client = sock->accept(&error);
	if (error != 0) {
		ret.setSocket(NULL);
	} else {
		ret.setSocket(client);
	}
	return ret;
=======
	WiFiClient client;
	nsapi_error_t error;
	TCPSocket* clientSocket = sock->accept(&error);
	if(status != nullptr) {
		*status = error == NSAPI_ERROR_OK ? 1 : 0;
	}
	client.setSocket(clientSocket);
	return client;
>>>>>>> ba13416c
}<|MERGE_RESOLUTION|>--- conflicted
+++ resolved
@@ -33,17 +33,6 @@
 }
 
 arduino::WiFiClient arduino::WiFiServer::available(uint8_t* status) {
-<<<<<<< HEAD
-	WiFiClient ret;
-	nsapi_error_t error;
-	TCPSocket* client = sock->accept(&error);
-	if (error != 0) {
-		ret.setSocket(NULL);
-	} else {
-		ret.setSocket(client);
-	}
-	return ret;
-=======
 	WiFiClient client;
 	nsapi_error_t error;
 	TCPSocket* clientSocket = sock->accept(&error);
@@ -52,5 +41,4 @@
 	}
 	client.setSocket(clientSocket);
 	return client;
->>>>>>> ba13416c
 }